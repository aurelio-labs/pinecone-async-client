from typing import Any, Dict, List, Literal, Optional
import os
<<<<<<< HEAD
=======
from typing import Any, Dict, List, Literal, Optional

>>>>>>> f2a9db60
import httpx
from pinecone_async.exceptions import IndexNotFoundError
from pinecone_async.schema import Document, IndexResponse, PineconePod, RerankParameters, RerankRequest, RerankResponse, Serverless


class PineconeClient:
    """Async client for Pinecone API."""
    
    RERANK_MODELS = {
        "cohere-rerank-3.5": "cohere-rerank-3.5",
        "bge-reranker-base": "bge-reranker-base",
        "bge-reranker-large": "bge-reranker-large",
        "bge-reranker-v2-m3": "bge-reranker-v2-m3"
    }
    DEFAULT_MODEL = "cohere-rerank-3.5"

    def __init__(
        self,
        api_key: str | None = None,
        base_url: str = "https://api.pinecone.io",
    ):
        self.headers = {
            "Api-Key": api_key,
            "Content-Type": "application/json",
            "X-Pinecone-API-Version": "2024-07",
        }
        self.api_key = api_key or os.getenv("PINECONE_API_KEY")

        if not self.api_key:
            raise ValueError(
                "api_key is required, "
                "either pass it as an argument or set the PINECONE_API_KEY environment variable"
            )

        self.base_url = base_url
        self.client = httpx.AsyncClient(headers=self.headers)
        

    async def list_indexes(self) -> List[Dict[str, Any]]:
        response = await self.client.get(f"{self.base_url}/indexes")
        if response.status_code != 200:
            raise Exception(
                f"Failed to list indexes: {response.status_code} : {response.text}"
            )
        return response.json()

    async def describe_index(self, index_name: str) -> IndexResponse:
        response = await self.client.get(f"{self.base_url}/indexes/{index_name}")
        match response.status_code:
            case 200:
                return IndexResponse(**response.json())
            case 404:
                raise IndexNotFoundError(f"Index `{index_name}` not found")
            case _:
                raise Exception(
                    f"Failed to describe index: {response.status_code} : {response.text}"
                )

    async def create_index(
        self,
        name: str,
        dimension: int,
        metric: Literal["cosine", "euclidean", "dotproduct"],
        spec: Serverless | PineconePod,
        deletion_protection: Literal["enabled", "disabled"] = "disabled",
    ) -> IndexResponse:
        try:
            match spec:
                case Serverless():
                    spec_dict = {"serverless": spec.model_dump(exclude_none=True)}
                case PineconePod():
                    spec_dict = {"pod": spec.model_dump(exclude_none=True)}
                case _:
                    raise ValueError("spec must be either Serverless or Pod")

            create_index_request = {
                "name": name,
                "dimension": dimension,
                "metric": metric,
                "spec": spec_dict,
                "deletion_protection": deletion_protection,
            }

            response = await self.client.post(
                f"{self.base_url}/indexes",
                json=create_index_request,
            )

            if response.status_code in [200, 201]:
                return IndexResponse(**response.json())
            else:
                raise Exception(
                    f"Failed to create index: {response.status_code} : {response.text}"
                )
        except Exception as e:
            raise e

    async def close(self):
        await self.client.aclose()

    async def __aenter__(self):
        return self

    async def __aexit__(self, exc_type, exc_val, exc_tb):
        await self.close()

    async def rerank(
        self,
<<<<<<< HEAD
        query: str,
        documents: list[dict[str, str]],
        model: Optional[str] = None,
=======
        model: str,
        query: str,
        documents: list[dict[str, str]],
>>>>>>> f2a9db60
        top_n: Optional[int] = None,
        return_documents: Optional[bool] = True,
        parameters: Optional[dict] = None,
        rank_fields: Optional[list[str]] = None
    ) -> RerankResponse:
        """
        Rerank documents based on their relevance to a query.
<<<<<<< HEAD
        """
        if not documents:
            raise ValueError("documents cannot be empty")

        # Use default model if none specified or validate provided model
        if model is None:
            model = self.DEFAULT_MODEL
        elif model not in self.RERANK_MODELS:
            raise ValueError(
                f"Invalid model. Supported models are: {', '.join(self.RERANK_MODELS.keys())}"
            )

=======
        Args:
            model: The reranking model to use (e.g., "bge-reranker-v2-m3")
            query: The query text to compare documents against
            documents: List of documents to rerank
            top_n: Number of top results to return
            return_documents: Whether to include documents in response
            parameters: Additional parameters like truncation
            rank_fields: Optional list of custom fields to rank on
        """
>>>>>>> f2a9db60
        headers = {
            "Api-Key": self.headers["Api-Key"],
            "Content-Type": "application/json",
            "Accept": "application/json",
            "X-Pinecone-API-Version": "2024-10"
        }

        request = RerankRequest(
            model=model,
            query=query,
            documents=[Document(**doc) for doc in documents],
            top_n=top_n,
            return_documents=return_documents,
            parameters=RerankParameters(**(parameters or {})),
            rank_fields=rank_fields
        )

        async with httpx.AsyncClient(headers=headers) as client:
            response = await client.post(
                "https://api.pinecone.io/rerank",
                json=request.model_dump(exclude_none=True)
            )
            
            if response.status_code == 200:
                return RerankResponse(**response.json())
            else:
<<<<<<< HEAD
                raise Exception(f"Failed to rerank: {response.status_code} : {response.text}")

    @classmethod
    def list_supported_models(cls) -> list[str]:
        """Returns a list of supported reranking models."""
        return list(cls.RERANK_MODELS.keys())
=======
                raise Exception(f"Failed to rerank: {response.status_code} : {response.text}")
>>>>>>> f2a9db60
<|MERGE_RESOLUTION|>--- conflicted
+++ resolved
@@ -1,10 +1,5 @@
 from typing import Any, Dict, List, Literal, Optional
 import os
-<<<<<<< HEAD
-=======
-from typing import Any, Dict, List, Literal, Optional
-
->>>>>>> f2a9db60
 import httpx
 from pinecone_async.exceptions import IndexNotFoundError
 from pinecone_async.schema import Document, IndexResponse, PineconePod, RerankParameters, RerankRequest, RerankResponse, Serverless
@@ -113,15 +108,9 @@
 
     async def rerank(
         self,
-<<<<<<< HEAD
         query: str,
         documents: list[dict[str, str]],
         model: Optional[str] = None,
-=======
-        model: str,
-        query: str,
-        documents: list[dict[str, str]],
->>>>>>> f2a9db60
         top_n: Optional[int] = None,
         return_documents: Optional[bool] = True,
         parameters: Optional[dict] = None,
@@ -129,8 +118,16 @@
     ) -> RerankResponse:
         """
         Rerank documents based on their relevance to a query.
-<<<<<<< HEAD
+        Args:
+            model: The reranking model to use (e.g., "bge-reranker-v2-m3")
+            query: The query text to compare documents against
+            documents: List of documents to rerank
+            top_n: Number of top results to return
+            return_documents: Whether to include documents in response
+            parameters: Additional parameters like truncation
+            rank_fields: Optional list of custom fields to rank on
         """
+
         if not documents:
             raise ValueError("documents cannot be empty")
 
@@ -142,17 +139,6 @@
                 f"Invalid model. Supported models are: {', '.join(self.RERANK_MODELS.keys())}"
             )
 
-=======
-        Args:
-            model: The reranking model to use (e.g., "bge-reranker-v2-m3")
-            query: The query text to compare documents against
-            documents: List of documents to rerank
-            top_n: Number of top results to return
-            return_documents: Whether to include documents in response
-            parameters: Additional parameters like truncation
-            rank_fields: Optional list of custom fields to rank on
-        """
->>>>>>> f2a9db60
         headers = {
             "Api-Key": self.headers["Api-Key"],
             "Content-Type": "application/json",
@@ -179,13 +165,9 @@
             if response.status_code == 200:
                 return RerankResponse(**response.json())
             else:
-<<<<<<< HEAD
                 raise Exception(f"Failed to rerank: {response.status_code} : {response.text}")
-
+                
     @classmethod
     def list_supported_models(cls) -> list[str]:
         """Returns a list of supported reranking models."""
         return list(cls.RERANK_MODELS.keys())
-=======
-                raise Exception(f"Failed to rerank: {response.status_code} : {response.text}")
->>>>>>> f2a9db60
